#!/usr/bin/env python
# -*- coding: utf-8 -*-

__author__ = "Markus Proeller"
__copyright__ = "Copyright 2019, pieye GmbH (www.pieye.org)"
__maintainer__ = "Markus Proeller"
__email__ = "markus.proeller@pieye.org"

import requests
import time
from enum import Enum
import logging
import json

class RetVal(Enum):
    OK=0
    ERR=1
    EXISTS=2
    FORBIDDEN=3

class HourlyRate:
    def __init__(self, amount, currency="EUR"):
        self.rate = {}
        self.rate["amount"] = amount
        self.rate["currency"] = currency

class MemberShip:
    def __init__(self, api):
        self.connector = api
        self.memberShip = []
        self.workspace = ""
        
    def addMembership(self, userMail, projectName, workspace, 
                      membershipType="PROJECT", membershipStatus="ACTIVE",
                      hourlyRate=None, manager=False):
        self.workspace = workspace
        userID = self.connector.getUserIDByMail(userMail, workspace)
        #prjID = self.connector.getProjectID(projectName, workspace)
        
        membership = {}
        membership["membershipStatus"] = membershipStatus
        membership["membershipType"] = membershipType
        #membership["targetId"] = prjID
        membership["userId"] = userID
        membership["manager"] = manager
        if hourlyRate != None:
            membership["hourlyRate"] = hourlyRate.rate
        self.memberShip.append(membership)
        
    def getManagerUserMail(self):
        mail = ""
        for m in self.memberShip:
            if m["manager"] == True:
                mail = self.connector.getUserMailById(m["userId"], self.workspace)
                break
        return mail
        
    def getData(self):
        return self.memberShip

class ClockifyAPI:
    def __init__(self, apiToken, adminEmail="", reqTimeout=0.01, fallbackUserMail=None):
        self.logger = logging.getLogger('toggl2clockify')
        self.url = 'https://clockify.me/api/v1'
        self.urlWorking = 'https://api.clockify.me/api/v1'
        self._syncClients = True
        self._syncUsers = True
        self._syncProjects = True
        self._syncTags = True
        self._syncGroups = True
        self._syncTasks = True
        self._adminEmail = adminEmail
        self._reqTimeout = reqTimeout
        self.fallbackUserMail = fallbackUserMail
        
        self._APIusers = []
        adminFound = False
        fallbackFound = False
        for token in apiToken:
            self.logger.info("testing clockify APIKey %s"%token)
            
            self.apiToken = token
            url = self.url + "/user"
            rv = self._request(url)
            if rv.status_code != 200:
                raise RuntimeError("error loading user (API token %s), status code %s"%(token, str(rv.status_code)))
                
            rv = rv.json()
            user = {}
            user["name"] = rv["name"]
            user["token"] = token
            user["email"] = rv["email"]
            user["id"] = rv["id"]

            if (rv["status"].upper() != "ACTIVE") and (rv["status"].upper() != "PENDING_EMAIL_VERIFICATION"):
                raise RuntimeError("user '%s' is not an active user in clockify. Please activate the user for the migration process"%user["email"])
            
            self._APIusers.append(user)
            
            if rv["email"].lower() == adminEmail.lower():
                adminFound = True
                
            if self.fallbackUserMail != None:
                if rv["email"].lower() == self.fallbackUserMail.lower():
                    fallbackFound = True
            
            
            self.logger.info("...ok, key resolved to email %s"%rv["email"])
            
        if not adminFound:
            raise RuntimeError("admin mail address was given as %s but not found in clockify API tokens"%adminEmail)

        if fallbackFound==False and self.fallbackUserMail!=None:
            raise RuntimeError("falback user mail address was given as %s but not found in clockify API tokens"%self.fallbackUserMail)
            
        self._loadedUserEmail = None
        self._loadUser(self._APIusers[0]["email"])
        
        self._getWorkspaces()
        
    def _loadAdmin(self):
        return self._loadUser(self._adminEmail)
        
    def _loadUser(self, userMail):
        mailChk = self._loadedUserEmail
        if mailChk == None:
            mailChk = ""

        if userMail.lower() == mailChk.lower():
            return  RetVal.OK
        
        userLoaded = False
        for user in self._APIusers:
            if user["email"].lower() == userMail.lower():
                self.apiToken = user["token"]
                self.email = user["email"]
                self.userID = user["id"]
                url = self.url + "/user"
                rv = self._request(url)
                if rv.status_code != 200:
                    raise RuntimeError("error loading user %s, status code %s"%(user["email"], str(rv.status_code)))
                userLoaded = True
                self._loadedUserEmail = user["email"]
                break
            
        if userLoaded == False:
            rv = RetVal.ERR
            self.logger.warning("user %s not found"%userMail)
        else:
            rv = RetVal.OK
            
        return rv
    
    def multiGetRequest(self, url, idKey="id"):
        headers={
            'X-Api-Key': self.apiToken}
        
        curPage = 1
        rvData = []
        while True:
            body = {"page": curPage, "page-size": 50}
            rv = requests.get(url,headers=headers, params=body)
            if rv.status_code == 200:
                data = rv.json()
                if len(data) < 50:
                    rvData.extend(data)
                    break
                else:
                    #check if we got new data
                    chkID = data[0][idKey]
                    if not any(d[idKey] == chkID for d in rvData):
                        rvData.extend(data)
                    else:
                        break
                curPage += 1
            else:
                raise RuntimeError("get on url %s failed with status code %d"%(url, rv.status_code))
        return rvData
        
    def _request(self, url, body=None, typ="GET"):
        headers={
            'X-Api-Key': self.apiToken}
        if typ == "GET":
            response=requests.get(url,headers=headers, params=body)
        elif typ == "POST":
            response=requests.post(url,headers=headers, json=body)
        elif typ == "DELETE":
            response=requests.delete(url,headers=headers)
        else:
            raise RuntimeError("invalid request type %s"%typ)
        time.sleep(self._reqTimeout)
        return response
    
    def getWorkspaces(self):
        return self.workspaces
    
    def getWorkspaceID(self, workspaceName):
        wsId = None
        workspaces = self.getWorkspaces()
        for ws in workspaces:
            if ws["name"] == workspaceName:
                wsId = ws["id"]
        if wsId == None:
            raise RuntimeError("Workspace %s not found. Available workspaces: %s"%(workspaceName, workspaces))
        return wsId
    
    def _getWorkspaces(self):
        url = self.url + "/workspaces"
        rv = self._request(url)
        if rv.status_code == 200:
            self.workspaces = rv.json()
        else:
            raise RuntimeError("Querying workspaces for user %s failed, status code=%d, msg=%s"%(self._APIusers[0]["email"], rv.status_code, rv.text))
        return self.workspaces
    
    def addClient(self, name, workspace):
        
        curUser = self._loadedUserEmail
        self._loadAdmin()
        
        wsId = self.getWorkspaceID(workspace)
        url = self.url + "/workspaces/%s/clients"%wsId
        params = {"name":name}
        rv = self._request(url, body=params, typ="POST")
        
        if rv.ok == False:
            if rv.status_code == 400:
                rv = RetVal.EXISTS
            else:
                self.logger.warning("Error adding client %s, status code=%d, msg=%s"%(name, rv.status_code, rv.reason))
                rv = RetVal.ERR
        else:
            rv = RetVal.OK
            self._syncClients = True
            
        self._loadUser(curUser)
            
        return rv
    
    def getClients(self, workspace):
        if self._syncClients == True:
            curUser = self._loadedUserEmail
            self._loadAdmin()
            
            wsId = self.getWorkspaceID(workspace)
            url = self.url + "/workspaces/%s/clients"%wsId
            self.clients = self.multiGetRequest(url)
            self._syncClients = False
            
            self.logger.info("finished getting clockify clients, saving results to clockify_clients.json")
            f = open("clockify_clients.json", "w")
            f.write(json.dumps(self.clients, indent=2))
            f.close()            
            
            self._loadUser(curUser)
        return self.clients

    def getTasksFromProjectID(self, workspace, pId):
        curUser = self._loadedUserEmail
        self._loadAdmin()

        wsId = self.getWorkspaceID(workspace)

        url = self.url + "/workspaces/%s/projects/%s/tasks"%(wsId, pId)
        self.pTasks = self.multiGetRequest(url)
        
        self._loadUser(curUser)

        return self.pTasks
    
    def getTaskIdFromTasks(self, taskName, pTasks):
        tId = None
        if pTasks != None:
            for t in pTasks:
                if t["name"] == taskName:
                    tId = t["id"]
        if tId == None:
            raise RuntimeError("Task %s not found."%(taskName))
        return tId
    
    def getClientName(self, clientID, workspace, skipCliQuery=False):
        clientName = None
        if skipCliQuery:
            clients = self.clients
        else:
            clients = self.getClients(workspace)
            
        for c in clients:
            if c["id"] == clientID:
                clientName = c["name"]

        if clientName == None:
            raise RuntimeError("Client %s not found in workspace %s"%(clientID, workspace))

        return clientName

    def getClientID(self, clientName, workspace, skipCliQuery=False):
        clId = None
        if skipCliQuery:
            clients = self.clients
        else:
            clients = self.getClients(workspace)
            
        for c in clients:
            if c["name"] == client:
                clId = c["id"]
        if clId == None:
            raise RuntimeError("Client %s not found in workspace %s"%(client, workspace))
        return clId

    def getProjects(self, workspace, skipPrjQuery=False):
        if self._syncProjects == True:
            curUser = self._loadedUserEmail
            self.projects = []
            
            for user in self._APIusers:
                self.logger.info("synchronizing clockify projects for user %s..."%user["email"])
                self._loadUser(user["email"])
                
                wsId = self.getWorkspaceID(workspace)
                url = self.url + "/workspaces/%s/projects"%wsId
                projects = self.multiGetRequest(url)
                self.projects.extend(projects)
                   
            self.logger.info("finished synchronizing clockify projects, saving results to clockify_projects.json")
            f = open("clockify_projects.json", "w")
            f.write(json.dumps(self.projects, indent=2))
            f.close()
            self._loadUser(curUser)
            self._syncProjects = False
            
        return self.projects

    #using Working API entry point
    def getWorkspaceProjects(self, workspace, skipPrjQuery=False):
        if self._syncProjects == True:
            curUser = self._loadedUserEmail

            if skipPrjQuery:
                projects = self.projects
            else:
                self.projects = []
                
                wsId = self.getWorkspaceID(workspace)
                url = self.urlWorking + "/workspaces/%s/projects"%wsId

                self.projects = self.multiGetRequest(url)
                self._syncProjects = False
                
                self.logger.info("Finished getting clockify projects, saving results to clockify_projects.json")
                f = open("clockify_projects.json", "w")
                f.write(json.dumps(self.projects, indent=2))
                f.close()
            
            self._loadUser(curUser)

        return self.projects

    def getProjectID(self, project, client, workspace, skipPrjQuery=False):
        result = None
        if skipPrjQuery:
            projects = self.projects
        else:
            projects = self.getProjects(workspace, skipPrjQuery)
            
        if client: 
            clientID = self.getClientID(client)
        else:
            clientID = None


        #find first project (no client)
        #find perfect match project (client + project match)
        for p in projects:
            if p["name"] == project and p["clientId"] == clientID:
                result = p["id"]
                break
                                   
        if result == None:
            raise RuntimeError("Project %s with client %s not found in workspace %s" %
                               (project, client, workspace))
        return result

    def getUsers(self, workspace):
        if self._syncUsers == True:
            curUser = self._loadedUserEmail
            self._loadAdmin()            
            
            wsId = self.getWorkspaceID(workspace)
            url = self.url + "/workspace/%s/users"%wsId
            rv = self._request(url, typ="GET")
            self.users = rv.json()
            self._syncUsers = False
            
            self.logger.info("finsihed getting clockify users, saving results to clockify_users.json")
            f = open("clockify_users.json", "w")
            f.write(json.dumps(self.users, indent=2))
            f.close()            
            
            self._loadUser(curUser)
        return self.users
    
    def getUsersInProject(self, wsId, pId):
        userIds = []
        url = self.urlWorking + "/workspaces/%s/projects/%s/users"%(wsId, pId)

        rv = self._request(url, typ="GET")
        userIds = rv.json()
        self.logger.info("Finished getting users already assigned to the project.")

        return userIds

    def getUserIDByName(self, user, workspace):
        uId = None
        users = self.getUsers(workspace)
        for u in users:
            if u["name"] == user:
                uId = u["id"]
        if uId == None:
            raise RuntimeError("User %s not found in workspace %s"%(user, workspace))
        return uId
    
    def getUserMailById(self, userID, workspace):
        mail = None
        users = self.getUsers(workspace)
        for u in users:
            if u["id"] == userID:
                mail = u["email"]
        if mail == None:
            raise RuntimeError("User ID %s not found in workspace %s"%(userID, workspace))
        return mail    
    
    def getUserIDByMail(self, email, workspace):
        uId = None
        users = self.getUsers(workspace)
        for u in users:
            if u["email"] == email:
                uId = u["id"]
        if uId == None:
            raise RuntimeError("User %s not found in workspace %s"%(email, workspace))
        return uId    
    
    def addProject(self, name, client, workspace, isPublic=False, billable=False, 
                   color="#f44336", memberships=None, hourlyRate=None, manager=""):
                   
        curUser = self._loadedUserEmail
        if manager == "":
            if isPublic == False:
                admin = self._adminEmail
                self.logger.warning("no manager found for project %s, making %s as manager"%(name, admin))
            self._loadAdmin()
        else:
            self._loadUser(manager)
                   
        wsId = self.getWorkspaceID(workspace)
        clId = None
        if not client is None:
            clId = self.getClientID(client, workspace)
        url = self.url + "/workspaces/%s/projects"%wsId
        params = {"name":name, "isPublic": isPublic,
                  "billable": billable, "color": color}
        if not clId is None:
            params["clientId"] = clId

        if memberships != None:
            params["memberships"] = memberships.getData()
        if hourlyRate != None:
            params["hourlyRate"] = hourlyRate.rate
        rv = self._request(url, body=params, typ="POST")
        if rv.status_code == 201:
            self._syncProjects = True
            rv = RetVal.OK
        elif rv.status_code == 400:
            rv = RetVal.EXISTS
        elif rv.status_code == 403:
            rv = RetVal.FORBIDDEN
        else:
            self.logger.warning("Error adding project  %s, status code=%d, msg=%s"%(name, rv.status_code, rv.reason))
            rv = RetVal.ERR
        
        self._loadUser(curUser)
        
        return rv

    #using Working API entry point
    def addGroupsToProject(self, wsName, wsId, pId, wsGroupIds, pGroups):

        # API fields to POST: {userIds = [], userGroupIds = []}
        # From: https://clockify.github.io/clockify_api_docs/#operation--workspaces--workspaceId--projects--projectId--team-post

        url = self.urlWorking + "/workspaces/%s/projects/%s/team"%(wsId,pId)

        userIds = []
        userGroupIds = []

        pUsers = self.getUsersInProject(wsId, pId)

        if pUsers == None:
            userIds = []
        else:
            for pUser in pUsers:
                # try for errors?
                userIds.append(pUser["id"])

        for pGroup in pGroups:
            try:
                pg = wsGroupIds.index(pGroup["group_id"])
            except Exception as e:
                self.logger.warning ("Group id %d not found in toggl workspace, msg=%s"%(pGroup["group_id"] ,str(e)))
                break
        
        for pGroup in pGroups:
            # try for errors?
            gId = self.getUserGroupID(pGroup["name"],wsName)
            userGroupIds.append(gId)
        
        params = {"userIds": userIds, 
                  "userGroupIds": userGroupIds }
        
        rv = self._request(url, body=params, typ="POST")
        if (rv.status_code == 201) or (rv.status_code == 200):
            rv = RetVal.OK
        elif rv.status_code == 400:
            rv = RetVal.EXISTS
        elif rv.status_code == 403:
            rv = RetVal.FORBIDDEN
        else:
            self.logger.warning("Error adding Groups to Project, status code=%d, msg=%s"%(rv.status_code, rv.reason))
            rv = RetVal.ERR
        
        return rv
    
    # using Working API entry point
    def getUserGroups(self, workspace):
        if self._syncGroups == True:
            curUser = self._loadedUserEmail
            self._loadAdmin()
            
            self.userGroups = []
            wsId = self.getWorkspaceID(workspace)
            url = self.urlWorking + "/workspaces/%s/userGroups"%wsId
            self.userGroups = self.multiGetRequest(url)
            self._syncGroups = False
            
            self.logger.info("Finished getting clockify groups, saving results to clockify_groups.json")
            f = open("clockify_groups.json", "w")
            f.write(json.dumps(self.userGroups, indent=2))
            f.close()
            
            self._loadUser(curUser)
        return self.userGroups
    
    #using Working API entry point
    def addUserGroup(self, groupName, workspace):
        curUser = self._loadedUserEmail
        self._loadAdmin()
        
        wsId = self.getWorkspaceID(workspace)
        url = self.urlWorking + "/workspaces/%s/userGroups/"%wsId
        params = {"name": groupName}
        rv = self._request(url, body=params, typ="POST")
        if rv.status_code == 201:
            self._syncGroups = True
            rv = RetVal.OK
        elif rv.status_code == 400:
            rv = RetVal.EXISTS
        else:
            self.logger.warning("Error adding group %s, status code=%d, msg=%s"%(groupName, rv.status_code, rv.reason))
            rv = RetVal.ERR
        
        self._loadUser(curUser)
        return rv

    def getUserGroupName(self, userGroupID, workspace):
        uName = None
        userGroups = self.getUserGroups(workspace)
        for u in userGroups:
            if u["id"] == userGroupID:
                uName = u["name"]
        if uName == None:
            raise RuntimeError("User Group %s not found in workspace %s"%(userGroupID, workspace))
        return uName
    
    def getUserGroupID(self, userGroupName, workspace):
        uId = None
        userGroups = self.getUserGroups(workspace)
        for u in userGroups:
            if u["name"] == userGroupName:
                uId = u["id"]
        if uId == None:
            raise RuntimeError("User Group %s not found in workspace %s"%(userGroupName, workspace))
        return uId
    
    def getTags(self, workspace):
        if self._syncTags == True:
            curUser = self._loadedUserEmail
            self._loadAdmin()
            
            self.tags = []
            wsId = self.getWorkspaceID(workspace)
            url = self.url + "/workspaces/%s/tags"%wsId
            self.tags = self.multiGetRequest(url)
            self._syncTags = False
            
            self.logger.info("Finished getting clockify tags, saving results to clockify_tags.json")
            f = open("clockify_tags.json", "w")
            f.write(json.dumps(self.tags, indent=2))
            f.close()
            
            self._loadUser(curUser)
        return self.tags
    
    def addTag(self, tagName, workspace):
        curUser = self._loadedUserEmail
        self._loadAdmin()
        
        wsId = self.getWorkspaceID(workspace)
        url = self.url + "/workspaces/%s/tags"%wsId
        params = {"name": tagName}
        rv = self._request(url, body=params, typ="POST")
        if rv.status_code == 201:
            self._syncTags = True
            rv = RetVal.OK
        elif rv.status_code == 400:
            rv = RetVal.EXISTS
        else:
            self.logger.warning("Error adding tag %s, status code=%d, msg=%s"%(tagName, rv.status_code, rv.reason))
            rv = RetVal.ERR
        
        self._loadUser(curUser)
        return rv
    
    def getTagName(self, tagID, workspace):
        tName = None
        tags = self.getTags(workspace)
        for t in tags:
            if t["id"] == tagID:
                tName = t["name"]
        if tName == None:
            raise RuntimeError("TagID %s not found in workspace %s"%(tagID, workspace))
        return tName
    
    def getTagID(self, tagName, workspace):
        tId = None
        tags = self.getTags(workspace)
        for t in tags:
            if t["name"] == tagName:
                tId = t["id"]
        if tId == None:
            raise RuntimeError("Tag %s not found in workspace %s"%(tagName, workspace))
        return tId
    
    def addTask(self, wsId, name, projectId, estimate):
        curUser = self._loadedUserEmail
        self._loadAdmin()
        
        #wsId = self.getWorkspaceID(workspace)
        url = self.url + "/workspaces/%s/projects/%s/tasks/"%(wsId, projectId)
        params = {
            "name": name,
            "projectId": projectId,
            "estimate": estimate
        }
        rv = self._request(url, body=params, typ="POST")
        if rv.status_code == 201:
            self._syncTasks = True
            rv = RetVal.OK
        elif rv.status_code == 400:
            rv = RetVal.EXISTS
        else:
            self.logger.warning("Error adding task %s, status code=%d, msg=%s"%(name, rv.status_code, rv.reason))
            rv = RetVal.ERR
        
        self._loadUser(curUser)
        return rv

    def addEntry(self, start, description, projectName, clientName, userMail, workspace, 
                 timeZone="Z", end=None, billable=False, tagNames=None, taskName=None):
        rv = self._loadUser(userMail)
        data = None
        
        if rv == RetVal.OK:
            wsId = self.getWorkspaceID(workspace)
            url = self.url + "/workspaces/%s/time-entries"%wsId
            
            if projectName != None:
<<<<<<< HEAD
                projectId = self.getProjectID(projectName, workspace)
=======
                projectId = self.getProjectID(projectName, clientName, workspace)
>>>>>>> dffd39b7
                if taskName != None:
                    pTasks = self.getTasksFromProjectID(workspace, projectId)
                    taskId = self.getTaskIdFromTasks(taskName, pTasks)                   
                    self.logger.info("Found task %s in project %s"%(taskName, projectName))
                else:
                    taskId = None
            else:
                taskId = None
                self.logger.info("no project in entry %s"%description)
            
            startTime = start.isoformat()+timeZone
            if end != None:
                end = end.isoformat()+timeZone
            
            params = {
                          "start": startTime,
                          "billable":billable,
                          "description": description
                      }
            
            if projectName != None:
                params["projectId"] = projectId
            if taskId != None:
                params["taskId"] = taskId
            if end != None:
                params["end"] = end
            else:
                params["end"] = startTime
            if tagNames != None:
                tagIDs = []
                for tag in tagNames:
                    tid = self.getTagID(tag, workspace)
                    tagIDs.append(tid)
                params["tagIds"] = tagIDs            

            rv, entr = self.getTimeEntryForUser(userMail, workspace, description, projectName, clientName,
                                         start, timeZone=timeZone)
            
            if rv == RetVal.OK:
                if entr != []:
                    # filter data
                    filteredData = []
                    for d in entr:
                        anyDiff = False
                        if params["start"] != d['timeInterval']["start"]:
                            anyDiff = True
#                            self.logger.info("entry diff @start: %s %s"%(str(params["start"]), str(d['timeInterval']["start"])))
                        if 'projectId' in params:
                            if params["projectId"] != d['projectId']:
                                anyDiff = True
#                                self.logger.info("entry diff @projectID: %s %s"%(str(params["projectId"]), str(d['projectId'])))
                        if params["description"] != d["description"]:
                            anyDiff = True
#                            self.logger.info("entry diff @desc: %s %s"%(str(params["description"]), str(d['description'])))
                        if self.userID != d["userId"]:
                            anyDiff = True
#                            self.logger.info("entry diff @userID: %s %s"%(str(self.userID), str(d['userId'])))
                        if tagNames != None:
                            tagIdsRcv = d["tagIds"]
                            tagIdsRcv = tagIdsRcv if tagIdsRcv != None else []
                            tagNamesRcv = []
                            for tagID in tagIdsRcv:
                                tagNamesRcv.append(self.getTagName(tagID, workspace))
                            if set(tagNames) != set(tagNamesRcv):
#                                self.logger.info("entry diff @tagNames: %s %s"%(str(set(tagNames)), str(set(tagNamesRcv))))
                                anyDiff = True
                            
                        if anyDiff == False:
                            filteredData.append(d)
                    entr = filteredData
                
                if entr == []:
                    rv = self._request(url, body=params, typ="POST")
                    self.logger.info("Adding entry: %s"%(json.dumps(params, indent=2)))                
                    
                    if rv.ok:
                        data = rv.json()
                        rv = RetVal.OK
                    else:
                        self.logger.warning("Error adding time entrs, status code=%d, msg=%s"%(rv.status_code, rv.text))
                        rv = RetVal.ERR
                else:
                    rv = RetVal.EXISTS
            else:
                rv = RetVal.ERR
            
        return rv, data
    
    def getTimeEntryForUser(self, userMail, workspace, description, 
                            projectName, clientName, start, timeZone="Z", ):
        data = None
        rv = self._loadUser(userMail)
        
        if rv == RetVal.OK:
            wsId = self.getWorkspaceID(workspace)
            uId = self.userID
            
            if projectName != None and clientName != None:
                prjID = self.getProjectID(projectName, clientName, workspace)
            if start != None:
                start = start.isoformat()+timeZone
                
            url = self.url + "/workspaces/%s/user/%s/time-entries"%(wsId, uId)
            params = {"description": description}
            if start != None:
                params["start"] = start
            if projectName != None:
                params["project"] = prjID
            
            rv = self._request(url, body=params, typ="GET")
            if rv.ok:
                data = rv.json()
                rv = RetVal.OK
            else:
                self.logger.warning("Error getTimeEntryForUser, status code=%d, msg=%s"%(rv.status_code, rv.reason))
                rv = RetVal.ERR
            
        return rv, data
    
    def archiveProject(self, projectName, clientName, workspace, skipPrjQuery=False):
        wsId = self.getWorkspaceID(workspace)
        pID = self.getProjectID(projectName, clientName, workspace, skipPrjQuery=skipPrjQuery)
        url = self.urlWorking + "/workspaces/%s/projects/%s/archive"%(wsId, pID)
        rv = self._request(url, typ="GET")
        if rv.status_code == 200:
            rv = RetVal.OK
        else:
            self.logger.warning("Archiving project %s failed, status code=%d, msg=%s"%(projectName, rv.status_code, rv.reason))
            rv = RetVal.ERR
        
        return rv
    
    def deleteEntriesOfUser(self, userMail, workspace):
        while True:
            rv, entries = self.getTimeEntryForUser(userMail, workspace, "", None, None, None, "")
            numEntries = 0
            if rv == RetVal.OK:
                curUser = self._loadedUserEmail
                rv = self._loadAdmin()
                if rv == RetVal.OK:
                    numEntries = len(entries)
                    idx = 0
                    for e in entries:
                        msg = "deleting entry %d of %d"%(idx+1, numEntries)
                        self.logger.info(msg)
                        rv = self.deleteEntry(e["id"], workspace)
                        if rv == RetVal.OK:
                            self.logger.info("...ok")   
                        idx += 1
                self._loadUser(curUser)
            if numEntries == 0:
                break
        return numEntries
                    
    def deleteEntry(self, entryID, workspace):
        wsId = self.getWorkspaceID(workspace)
        url = self.url +"/workspaces/%s/time-entries/%s"%(wsId, entryID)
        rv = self._request(url, typ="DELETE")
        if rv.ok:
            return RetVal.OK
        else:
            self.logger.warning("Error deleteEntry, status code=%d, msg=%s"%(rv.status_code, rv.reason))
            return RetVal.ERR

    def deleteProject(self, projectID, workspace, skipPrjQuery=False):
        wsId = self.getWorkspaceID(workspace)
        
        url = self.url +"/workspaces/%s/projects/%s"%(wsId, projectID)
        rv = self._request(url, typ="DELETE")
        if rv.ok:
            self._syncProjects = True
            return RetVal.OK
        else:
            self.logger.warning("Error deleteProject, status code=%d, msg=%s"%(rv.status_code, rv.reason))
            return RetVal.ERR
        
    def deleteAllProjects(self, workspace):
        curUser = self._loadedUserEmail
        for user in self._APIusers:
            self._loadUser(user["email"])
            self.logger.info("Deleting all project from user %s"%user["email"])
            prjs = self.getProjects(workspace)
            idx = 0
            numProjects = len(prjs)
            for p in prjs:
                #get client:
                clientName = self.getClientName(p["clientId"])
                msg = "deleting project %s (%d of %d)"%(p["name"] + "|" + clientName, idx+1, numProjects)
                self.logger.info(msg)
                self.deleteProject(p["name"], workspace, skipPrjQuery=True)
                idx+=1
        self._loadUser(curUser)
        
    def wipeOutWorkspace(self, workspace):
        curUser = self._loadedUserEmail
        for user in self._APIusers:
            self.logger.info("Deleting all entries from user %s"%user["email"])
            self.deleteEntriesOfUser(user["email"] ,workspace)
        
        self.deleteAllProjects(workspace)
        self.deleteAllClients(workspace)
        self._loadUser(curUser)

    def deleteClient(self, clientName, workspace, skipCliQuery=False):
        wsId = self.getWorkspaceID(workspace)
        clId = self.getClientID(clientName, workspace, skipCliQuery)
        url = self.urlWorking + "/workspaces/%s/clients/%s"%(wsId, clId)
        rv = self._request(url, typ="DELETE")
        if rv.ok:
            self._syncClients = True
            return RetVal.OK
        else:
            self.logger.warning("Error deleteClient, status code=%d, msg=%s"%(rv.status_code, rv.reason))
            return RetVal.ERR
        
    def deleteAllClients(self, workspace):
        curUser = self._loadedUserEmail
        for user in self._APIusers:
            self._loadUser(user["email"])
            self.logger.info("Deleting all clients from user %s"%user["email"])
            clis = self.getClients(workspace)
            idx = 0
            numClients = len(clis)
            for c in clis:
                msg = "deleting client %s (%d of %d)"%(c["name"], idx+1, numClients)
                self.logger.info(msg)
                self.deleteClient(c["name"], workspace, skipCliQuery=True)
                idx+=1
        self._loadUser(curUser)<|MERGE_RESOLUTION|>--- conflicted
+++ resolved
@@ -684,11 +684,8 @@
             url = self.url + "/workspaces/%s/time-entries"%wsId
             
             if projectName != None:
-<<<<<<< HEAD
-                projectId = self.getProjectID(projectName, workspace)
-=======
                 projectId = self.getProjectID(projectName, clientName, workspace)
->>>>>>> dffd39b7
+
                 if taskName != None:
                     pTasks = self.getTasksFromProjectID(workspace, projectId)
                     taskId = self.getTaskIdFromTasks(taskName, pTasks)                   
